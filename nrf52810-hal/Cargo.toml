[package]
name = "nrf52810-hal"
version = "0.17.1"
edition = "2018"
description = "HAL for nRF52810 microcontrollers"
readme = "../README.md"

repository = "https://github.com/nrf-rs/nrf-hal"
authors = [
    "James Munns <james@onevariable.com>",
    "Hanno Braun <hanno@braun-robotics.com>",
    "John Scarrott <johnps@outlook.com>",
    "Wez Furlong <wez@wezfurlong.org>",
    "Ferdia McKeogh <ferdia@mckeogh.tech>",
]
categories = ["embedded", "hardware-support", "no-std"]
keywords = ["arm", "cortex-m", "nrf52", "hal", "nrf52810"]
license = "MIT OR Apache-2.0"

[dependencies]
nrf52810-pac = "0.12.2"

[dependencies.nrf-hal-common]
path = "../nrf-hal-common"
default-features = false
features = ["52810"]
version = "=0.17.1"

[features]
doc = []
embedded-hal-02 = ["nrf-hal-common/embedded-hal-02"]
rt = ["nrf52810-pac/rt"]
<<<<<<< HEAD
default = ["rt"]
monotonic = ["nrf-hal-common/monotonic"]
=======
default = ["rt", "embedded-hal-02"]
>>>>>>> 55492ec0
<|MERGE_RESOLUTION|>--- conflicted
+++ resolved
@@ -30,9 +30,5 @@
 doc = []
 embedded-hal-02 = ["nrf-hal-common/embedded-hal-02"]
 rt = ["nrf52810-pac/rt"]
-<<<<<<< HEAD
-default = ["rt"]
 monotonic = ["nrf-hal-common/monotonic"]
-=======
-default = ["rt", "embedded-hal-02"]
->>>>>>> 55492ec0
+default = ["rt", "embedded-hal-02"]