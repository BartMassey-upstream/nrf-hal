//! HAL interface to the SPIM peripheral.
//!
//! See product specification, chapter 31.

use core::ops::Deref;
use core::sync::atomic::{compiler_fence, Ordering::SeqCst};

#[cfg(feature = "9160")]
use crate::pac::{spim0_ns as spim0, SPIM0_NS as SPIM0};

#[cfg(not(feature = "9160"))]
use crate::pac::{spim0, SPIM0};

pub use embedded_hal::spi::{Mode, Phase, Polarity, MODE_0, MODE_1, MODE_2, MODE_3};
pub use spim0::frequency::FREQUENCY_A as Frequency;

use core::iter::repeat_with;

#[cfg(feature = "52811")]
use crate::pac::SPIM1;

#[cfg(any(feature = "52832", feature = "52833", feature = "52840"))]
use crate::pac::{SPIM1, SPIM2};

#[cfg(any(feature = "52833", feature = "52840"))]
use crate::pac::SPIM3;

use crate::gpio::{Floating, Input, Output, Pin, PushPull};
use crate::target_constants::{EASY_DMA_SIZE, FORCE_COPY_BUFFER_SIZE};
use crate::{slice_in_ram, slice_in_ram_or, DmaSlice};
use embedded_hal::digital::v2::OutputPin;

/// Interface to a SPIM instance.
///
/// This is a very basic interface that comes with the following limitations:
/// - The SPIM instances share the same address space with instances of SPIS,
///   SPI, TWIM, TWIS, and TWI. You need to make sure that conflicting instances
///   are disabled before using `Spim`. See product specification, section 15.2.
pub struct Spim<T>(T);

impl<T> embedded_hal::blocking::spi::Transfer<u8> for Spim<T>
where
    T: Instance,
{
    type Error = Error;

    fn transfer<'w>(&mut self, words: &'w mut [u8]) -> Result<&'w [u8], Error> {
        // If the slice isn't in RAM, we can't write back to it at all
        slice_in_ram_or(words, Error::DMABufferNotInDataMemory)?;

        words.chunks(EASY_DMA_SIZE).try_for_each(|chunk| {
            self.do_spi_dma_transfer(DmaSlice::from_slice(chunk), DmaSlice::from_slice(chunk))
        })?;

        Ok(words)
    }
}

impl<T> embedded_hal::blocking::spi::Write<u8> for Spim<T>
where
    T: Instance,
{
    type Error = Error;

    fn write<'w>(&mut self, words: &'w [u8]) -> Result<(), Error> {
        // Mask on segment where Data RAM is located on nrf52840 and nrf52832
        // Upper limit is choosen to entire area where DataRam can be placed
        let needs_copy = !slice_in_ram(words);

        let chunk_sz = if needs_copy {
            FORCE_COPY_BUFFER_SIZE
        } else {
            EASY_DMA_SIZE
        };

        let step = if needs_copy {
            Self::spi_dma_copy
        } else {
            Self::spi_dma_no_copy
        };

        words.chunks(chunk_sz).try_for_each(|c| step(self, c))
    }
}
impl<T> Spim<T>
where
    T: Instance,
{
    fn spi_dma_no_copy(&mut self, chunk: &[u8]) -> Result<(), Error> {
        self.do_spi_dma_transfer(DmaSlice::from_slice(chunk), DmaSlice::null())
    }

    fn spi_dma_copy(&mut self, chunk: &[u8]) -> Result<(), Error> {
        let mut buf = [0u8; FORCE_COPY_BUFFER_SIZE];
        buf[..chunk.len()].copy_from_slice(chunk);

        self.do_spi_dma_transfer(DmaSlice::from_slice(&buf[..chunk.len()]), DmaSlice::null())
    }

    pub fn new(spim: T, pins: Pins, frequency: Frequency, mode: Mode, orc: u8) -> Self {
        // Select pins.
        spim.psel.sck.write(|w| {
            unsafe { w.bits(pins.sck.psel_bits()) };
            w.connect().connected()
        });

        match pins.mosi {
            Some(mosi) => spim.psel.mosi.write(|w| {
                unsafe { w.bits(mosi.psel_bits()) };
                w.connect().connected()
            }),
            None => spim.psel.mosi.write(|w| w.connect().disconnected()),
        }
        match pins.miso {
            Some(miso) => spim.psel.miso.write(|w| {
                unsafe { w.bits(miso.psel_bits()) };
                w.connect().connected()
            }),
            None => spim.psel.miso.write(|w| w.connect().disconnected()),
        }

        // Enable SPIM instance.
        spim.enable.write(|w| w.enable().enabled());

        // Configure mode.
        spim.config.write(|w| {
            // Can't match on `mode` due to embedded-hal, see https://github.com/rust-embedded/embedded-hal/pull/126
            if mode == MODE_0 {
                w.order().msb_first();
                w.cpol().active_high();
                w.cpha().leading();
            } else if mode == MODE_1 {
                w.order().msb_first();
                w.cpol().active_high();
                w.cpha().trailing();
            } else if mode == MODE_2 {
                w.order().msb_first();
                w.cpol().active_low();
                w.cpha().leading();
            } else {
                w.order().msb_first();
                w.cpol().active_low();
                w.cpha().trailing();
            }
            w
        });

        // Configure frequency.
        spim.frequency.write(|w| w.frequency().variant(frequency));

        // Set over-read character to `0`.
        spim.orc.write(|w|
            // The ORC field is 8 bits long, so `0` is a valid value to write
            // there.
            unsafe { w.orc().bits(orc) });

        Spim(spim)
    }

    /// Internal helper function to setup and execute SPIM DMA transfer.
    fn do_spi_dma_transfer(&mut self, tx: DmaSlice, rx: DmaSlice) -> Result<(), Error> {
        // Conservative compiler fence to prevent optimizations that do not
        // take in to account actions by DMA. The fence has been placed here,
        // before any DMA action has started.
        compiler_fence(SeqCst);

        // Set up the DMA write.
        self.0.txd.ptr.write(|w| unsafe { w.ptr().bits(tx.ptr) });

        self.0.txd.maxcnt.write(|w|
            // Note that that nrf52840 maxcnt is a wider.
            // type than a u8, so we use a `_` cast rather than a `u8` cast.
            // The MAXCNT field is thus at least 8 bits wide and accepts the full
            // range of values that fit in a `u8`.
            unsafe { w.maxcnt().bits(tx.len as _ ) });

        // Set up the DMA read.
        self.0.rxd.ptr.write(|w|
            // This is safe for the same reasons that writing to TXD.PTR is
            // safe. Please refer to the explanation there.
            unsafe { w.ptr().bits(rx.ptr) });
        self.0.rxd.maxcnt.write(|w|
            // This is safe for the same reasons that writing to TXD.MAXCNT is
            // safe. Please refer to the explanation there.
            unsafe { w.maxcnt().bits(rx.len as _) });

        // Start SPI transaction.
        self.0.tasks_start.write(|w|
            // `1` is a valid value to write to task registers.
            unsafe { w.bits(1) });

        // Conservative compiler fence to prevent optimizations that do not
        // take in to account actions by DMA. The fence has been placed here,
        // after all possible DMA actions have completed.
        compiler_fence(SeqCst);

        // Wait for END event.
        //
        // This event is triggered once both transmitting and receiving are
        // done.
        while self.0.events_end.read().bits() == 0 {}

        // Reset the event, otherwise it will always read `1` from now on.
        self.0.events_end.write(|w| w);

        // Conservative compiler fence to prevent optimizations that do not
        // take in to account actions by DMA. The fence has been placed here,
        // after all possible DMA actions have completed.
        compiler_fence(SeqCst);

        if self.0.txd.amount.read().bits() != tx.len {
            return Err(Error::Transmit);
        }
        if self.0.rxd.amount.read().bits() != rx.len {
            return Err(Error::Receive);
        }
        Ok(())
    }

    /// Read and write from a SPI slave, using a single buffer.
    ///
    /// This method implements a complete read transaction, which consists of
    /// the master transmitting what it wishes to read, and the slave responding
    /// with the requested data.
    ///
    /// Uses the provided chip select pin to initiate the transaction. Transmits
    /// all bytes in `buffer`, then receives an equal number of bytes.
    pub fn transfer(
        &mut self,
        chip_select: &mut Pin<Output<PushPull>>,
        buffer: &mut [u8],
    ) -> Result<(), Error> {
        slice_in_ram_or(buffer, Error::DMABufferNotInDataMemory)?;

        chip_select.set_low().unwrap();

        // Don't return early, as we must reset the CS pin.
        let res = buffer.chunks(EASY_DMA_SIZE).try_for_each(|chunk| {
            self.do_spi_dma_transfer(DmaSlice::from_slice(chunk), DmaSlice::from_slice(chunk))
        });

        chip_select.set_high().unwrap();

        res
    }

    /// Read and write from a SPI slave, using separate read and write buffers.
    ///
    /// This method implements a complete read transaction, which consists of
    /// the master transmitting what it wishes to read, and the slave responding
    /// with the requested data.
    ///
    /// Uses the provided chip select pin to initiate the transaction. Transmits
    /// all bytes in `tx_buffer`, then receives bytes until `rx_buffer` is full.
    ///
    /// If `tx_buffer.len() != rx_buffer.len()`, the transaction will stop at the
    /// smaller of either buffer.
    pub fn transfer_split_even(
        &mut self,
        chip_select: &mut Pin<Output<PushPull>>,
        tx_buffer: &[u8],
        rx_buffer: &mut [u8],
    ) -> Result<(), Error> {
        // NOTE: RAM slice check for `rx_buffer` is not necessary, as a mutable
        // slice can only be built from data located in RAM.
        slice_in_ram_or(tx_buffer, Error::DMABufferNotInDataMemory)?;

        let txi = tx_buffer.chunks(EASY_DMA_SIZE);
        let rxi = rx_buffer.chunks_mut(EASY_DMA_SIZE);

        chip_select.set_low().unwrap();

        // Don't return early, as we must reset the CS pin
        let res = txi.zip(rxi).try_for_each(|(t, r)| {
            self.do_spi_dma_transfer(DmaSlice::from_slice(t), DmaSlice::from_slice(r))
        });

        chip_select.set_high().unwrap();

        res
    }

    /// Read and write from a SPI slave, using separate read and write buffers.
    ///
    /// This method implements a complete read transaction, which consists of
    /// the master transmitting what it wishes to read, and the slave responding
    /// with the requested data.
    ///
    /// Uses the provided chip select pin to initiate the transaction. Transmits
    /// all bytes in `tx_buffer`, then receives bytes until `rx_buffer` is full.
    ///
    /// This method is more complicated than the other `transfer` methods because
    /// it is allowed to perform transactions where `tx_buffer.len() != rx_buffer.len()`.
    /// If this occurs, extra incoming bytes will be discarded, OR extra outgoing bytes
    /// will be filled with the `orc` value.
    pub fn transfer_split_uneven(
        &mut self,
        chip_select: &mut Pin<Output<PushPull>>,
        tx_buffer: &[u8],
        rx_buffer: &mut [u8],
    ) -> Result<(), Error> {
        // NOTE: RAM slice check for `rx_buffer` is not necessary, as a mutable
        // slice can only be built from data located in RAM.
        slice_in_ram_or(tx_buffer, Error::DMABufferNotInDataMemory)?;

        // For the tx and rx, we want to return Some(chunk)
        // as long as there is data to send. We then chain a repeat to
        // the end so once all chunks have been exhausted, we will keep
        // getting Nones out of the iterators.
        let txi = tx_buffer
            .chunks(EASY_DMA_SIZE)
            .map(Some)
            .chain(repeat_with(|| None));

        let rxi = rx_buffer
            .chunks_mut(EASY_DMA_SIZE)
            .map(Some)
            .chain(repeat_with(|| None));

        chip_select.set_low().unwrap();

        // We then chain the iterators together, and once BOTH are feeding
        // back Nones, then we are done sending and receiving.
        //
        // Don't return early, as we must reset the CS pin.
        let res = txi
            .zip(rxi)
            .take_while(|(t, r)| t.is_some() || r.is_some())
            // We also turn the slices into either a DmaSlice (if there was data), or a null
            // DmaSlice (if there is no data).
            .map(|(t, r)| {
                (
                    t.map(|t| DmaSlice::from_slice(t))
                        .unwrap_or_else(DmaSlice::null),
                    r.map(|r| DmaSlice::from_slice(r))
                        .unwrap_or_else(DmaSlice::null),
                )
            })
            .try_for_each(|(t, r)| self.do_spi_dma_transfer(t, r));

        chip_select.set_high().unwrap();

        res
    }

    /// Write to an SPI slave.
    ///
    /// This method uses the provided chip select pin to initiate the
    /// transaction, then transmits all bytes in `tx_buffer`. All incoming
    /// bytes are discarded.
    pub fn write(
        &mut self,
        chip_select: &mut Pin<Output<PushPull>>,
        tx_buffer: &[u8],
    ) -> Result<(), Error> {
        slice_in_ram_or(tx_buffer, Error::DMABufferNotInDataMemory)?;
        self.transfer_split_uneven(chip_select, tx_buffer, &mut [0u8; 0])
    }

    /// Return the raw interface to the underlying SPIM peripheral.
    pub fn free(self) -> T {
        self.0
    }
}

/// GPIO pins for SPIM interface
pub struct Pins {
    /// SPI clock
    pub sck: Pin<Output<PushPull>>,

    /// MOSI Master out, slave in
    /// None if unused
    pub mosi: Option<Pin<Output<PushPull>>>,

    /// MISO Master in, slave out
    /// None if unused
    pub miso: Option<Pin<Input<Floating>>>,
}

#[derive(Debug)]
pub enum Error {
    TxBufferTooLong,
    RxBufferTooLong,
    /// EasyDMA can only read from data memory, read only buffers in flash will fail.
    DMABufferNotInDataMemory,
    Transmit,
    Receive,
}

/// Implemented by all SPIM instances.
pub trait Instance: Deref<Target = spim0::RegisterBlock> + sealed::Sealed {}

mod sealed {
    pub trait Sealed {}
}

impl sealed::Sealed for SPIM0 {}
impl Instance for SPIM0 {}

#[cfg(any(
    feature = "52832",
    feature = "52833",
    feature = "52840",
    feature = "52811"
))]
<<<<<<< HEAD
impl Instance for SPIM1 {}
=======
mod _spim1 {
    use super::*;
    impl Instance for SPIM1 {}
    impl sealed::Sealed for SPIM1 {}
}
>>>>>>> f06e303d

#[cfg(any(feature = "52832", feature = "52833", feature = "52840"))]
mod _spim2 {
    use super::*;
    impl Instance for SPIM2 {}
    impl sealed::Sealed for SPIM2 {}
}

#[cfg(any(feature = "52833", feature = "52840"))]
mod _spim3 {
    use super::*;
    impl Instance for SPIM3 {}
    impl sealed::Sealed for SPIM3 {}
}<|MERGE_RESOLUTION|>--- conflicted
+++ resolved
@@ -403,15 +403,11 @@
     feature = "52840",
     feature = "52811"
 ))]
-<<<<<<< HEAD
-impl Instance for SPIM1 {}
-=======
 mod _spim1 {
     use super::*;
     impl Instance for SPIM1 {}
     impl sealed::Sealed for SPIM1 {}
 }
->>>>>>> f06e303d
 
 #[cfg(any(feature = "52832", feature = "52833", feature = "52840"))]
 mod _spim2 {
